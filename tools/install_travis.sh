#!/usr/bin/env bash

# Echo each command
set -x

# Exit on error.
set -e

if [[ "${PAGMO_BUILD}" != manylinux* ]]; then
    export deps_dir=$HOME/local
    export PATH="$HOME/miniconda/bin:$PATH"
    export PATH="$deps_dir/bin:$PATH"
fi

if [[ "${PAGMO_BUILD}" == "ReleaseGCC48" ]]; then
    CXX=g++-4.8 CC=gcc-4.8 cmake -DCMAKE_PREFIX_PATH=$deps_dir -DCMAKE_BUILD_TYPE=Release -DPAGMO_BUILD_TESTS=yes -DPAGMO_WITH_EIGEN3=yes -DPAGMO_WITH_NLOPT=yes -DPAGMO_WITH_IPOPT=yes -DCMAKE_CXX_FLAGS="-fuse-ld=gold" ../;
    make -j2 VERBOSE=1;
    ctest;
elif [[ "${PAGMO_BUILD}" == "DebugGCC48" ]]; then
    CXX=g++-4.8 CC=gcc-4.8 cmake -DCMAKE_PREFIX_PATH=$deps_dir -DCMAKE_BUILD_TYPE=Debug -DPAGMO_BUILD_TESTS=yes -DPAGMO_WITH_EIGEN3=yes -DPAGMO_WITH_NLOPT=yes -DPAGMO_WITH_IPOPT=yes -DCMAKE_CXX_FLAGS="-fsanitize=address -fuse-ld=gold" ../;
    make -j2 VERBOSE=1;
<<<<<<< HEAD
    # NOTE: the fork island will produce false positives with the address sanitizer in the child process.
    # Don't run its tests.
    ctest -E fork_island;
elif [[ "${PAGMO_BUILD}" == "CoverageGCC5" ]]; then
    CXX=g++-5 CC=gcc-5 cmake -DCMAKE_PREFIX_PATH=$deps_dir -DCMAKE_BUILD_TYPE=Debug -DPAGMO_BUILD_TESTS=yes -DPAGMO_BUILD_TUTORIALS=yes -DPAGMO_WITH_EIGEN3=yes -DPAGMO_WITH_NLOPT=yes -DPAGMO_WITH_IPOPT=yes -DCMAKE_CXX_FLAGS="--coverage -fuse-ld=gold" ../;
=======
    ctest;
elif [[ "${PAGMO_BUILD}" == "CoverageGCC6" ]]; then
    CXX=g++-6 CC=gcc-6 cmake -DCMAKE_CXX_STANDARD=14 -DCMAKE_PREFIX_PATH=$deps_dir -DCMAKE_BUILD_TYPE=Debug -DPAGMO_BUILD_TESTS=yes -DPAGMO_WITH_EIGEN3=yes -DPAGMO_WITH_NLOPT=yes -DPAGMO_WITH_IPOPT=yes -DCMAKE_CXX_FLAGS="--coverage -fuse-ld=gold" ../;
>>>>>>> 4ba4e9e7
    make -j2 VERBOSE=1;
    ctest;
    bash <(curl -s https://codecov.io/bash) -x gcov-6;
elif [[ "${PAGMO_BUILD}" == "DebugGCC7" ]]; then
    CXX=g++-7 CC=gcc-7 cmake -DCMAKE_CXX_STANDARD=17 -DCMAKE_PREFIX_PATH=$deps_dir -DCMAKE_BUILD_TYPE=Debug -DPAGMO_BUILD_TESTS=yes -DPAGMO_WITH_EIGEN3=yes -DPAGMO_WITH_NLOPT=yes -DPAGMO_WITH_IPOPT=yes -DCMAKE_CXX_FLAGS="-fuse-ld=gold" ../;
    make -j2 VERBOSE=1;
    ctest;
elif [[ "${PAGMO_BUILD}" == "DebugClang50" ]]; then
    CXX=clang++-5.0 CC=clang-5.0 cmake -DCMAKE_PREFIX_PATH=$deps_dir -DCMAKE_BUILD_TYPE=Debug -DPAGMO_BUILD_TESTS=yes -DPAGMO_WITH_EIGEN3=yes -DPAGMO_WITH_NLOPT=yes -DPAGMO_WITH_IPOPT=yes ../;
    make -j2 VERBOSE=1;
    ctest;
elif [[ "${PAGMO_BUILD}" == "ReleaseClang50" ]]; then
    CXX=clang++-5.0 CC=clang-5.0 cmake -DCMAKE_PREFIX_PATH=$deps_dir -DCMAKE_BUILD_TYPE=Release -DPAGMO_BUILD_TESTS=yes -DPAGMO_WITH_EIGEN3=yes -DPAGMO_WITH_NLOPT=yes -DPAGMO_WITH_IPOPT=yes ../;
    make -j2 VERBOSE=1;
    ctest;
elif [[ "${PAGMO_BUILD}" == "OSXDebug" ]]; then
    CXX=clang++ CC=clang cmake -DCMAKE_PREFIX_PATH=$deps_dir -DCMAKE_BUILD_TYPE=Debug -DPAGMO_BUILD_TESTS=yes -DPAGMO_BUILD_TUTORIALS=yes -DPAGMO_WITH_EIGEN3=yes -DPAGMO_WITH_NLOPT=yes -DPAGMO_WITH_IPOPT=yes -DCMAKE_CXX_FLAGS_DEBUG="-g0 -Os" ../;
    make -j2 VERBOSE=1;
    ctest;
elif [[ "${PAGMO_BUILD}" == "OSXRelease" ]]; then
    CXX=clang++ CC=clang cmake -DCMAKE_PREFIX_PATH=$deps_dir -DCMAKE_BUILD_TYPE=Release -DPAGMO_BUILD_TESTS=yes -DPAGMO_BUILD_TUTORIALS=yes -DPAGMO_WITH_EIGEN3=yes -DPAGMO_WITH_NLOPT=yes -DPAGMO_WITH_IPOPT=yes ../;
    make -j2 VERBOSE=1;
    ctest;
elif [[ "${PAGMO_BUILD}" == Python* ]]; then
    export CXX=g++-4.8
    export CC=gcc-4.8
    # Install pagmo first.
    cd ..;
    mkdir build_pagmo;
    cd build_pagmo;
    cmake -DCMAKE_INSTALL_PREFIX=$deps_dir -DCMAKE_PREFIX_PATH=$deps_dir -DCMAKE_BUILD_TYPE=Debug -DPAGMO_WITH_EIGEN3=yes -DPAGMO_WITH_NLOPT=yes -DPAGMO_WITH_IPOPT=yes ../;
    make install VERBOSE=1;
    cd ../build;
    # Now pygmo.
    cmake -DCMAKE_INSTALL_PREFIX=$deps_dir -DCMAKE_PREFIX_PATH=$deps_dir -DCMAKE_BUILD_TYPE=Debug -DPAGMO_BUILD_PYGMO=yes -DPAGMO_BUILD_PAGMO=no ../;
    make install VERBOSE=1;
    ipcluster start --daemonize=True;
    # Give some time for the cluster to start up.
    sleep 20;
    # Move out of the build dir.
    cd ../tools
    python -c "import pygmo; pygmo.test.run_test_suite(1)";

    # Additional serialization tests.
    python travis_additional_tests.py;

    # AP examples.
    cd ../ap_examples/uda_basic;
    mkdir build;
    cd build;
    cmake -DCMAKE_INSTALL_PREFIX=$deps_dir -DCMAKE_PREFIX_PATH=$deps_dir -DCMAKE_BUILD_TYPE=Debug ../;
    make install VERBOSE=1;
    cd ../../;
    python test1.py

    cd udp_basic;
    mkdir build;
    cd build;
    cmake -DCMAKE_INSTALL_PREFIX=$deps_dir -DCMAKE_PREFIX_PATH=$deps_dir -DCMAKE_BUILD_TYPE=Debug ../;
    make install VERBOSE=1;
    cd ../../;
    python test2.py
    if [[ "${PAGMO_BUILD}" == "Python27" ]]; then
        # Stop here if this is the Python27 build. Docs are produced and uploaded only in the Python36 build.
        exit 0;
    fi

    # Documentation.
    cd ../build
    # At the moment conda has these packages only for Python 3.4. Install via pip instead.
    pip install 'sphinx<1.7' breathe requests[security] sphinx-bootstrap-theme;
    # Run doxygen and check the output.
    cd ../doc/doxygen;
    export DOXYGEN_OUTPUT=`doxygen 2>&1 >/dev/null`;
    if [[ "${DOXYGEN_OUTPUT}" != "" ]]; then
        echo "Doxygen encountered some problem:";
        echo "${DOXYGEN_OUTPUT}";
        exit 1;
    fi
    echo "Doxygen ran successfully";
    # Copy the images into the xml output dir (this is needed by sphinx).
    cp images/* xml/;
    cd ../sphinx/;
    export SPHINX_OUTPUT=`make html linkcheck 2>&1 >/dev/null`;
    if [[ "${SPHINX_OUTPUT}" != "" ]]; then
        echo "Sphinx encountered some problem:";
        echo "${SPHINX_OUTPUT}";
        exit 1;
    fi
    echo "Sphinx ran successfully";
    make doctest;
    if [[ "${TRAVIS_PULL_REQUEST}" != "false" ]]; then
        echo "Testing a pull request, the generated documentation will not be uploaded.";
        exit 0;
    fi
    if [[ "${TRAVIS_BRANCH}" != "master" ]]; then
        echo "Branch is not master, the generated documentation will not be uploaded.";
        exit 0;
    fi
    # Move out the resulting documentation.
    mv _build/html /home/travis/sphinx;
    # Checkout a new copy of the repo, for pushing to gh-pages.
    cd ../../../;
    git config --global push.default simple
    git config --global user.name "Travis CI"
    git config --global user.email "bluescarni@gmail.com"
    set +x
    git clone "https://${GH_TOKEN}@github.com/esa/pagmo2.git" pagmo2_gh_pages -q
    set -x
    cd pagmo2_gh_pages
    git checkout -b gh-pages --track origin/gh-pages;
    git rm -fr *;
    mv /home/travis/sphinx/* .;
    git add *;
    # We assume here that a failure in commit means that there's nothing
    # to commit.
    git commit -m "Update Sphinx documentation, commit ${TRAVIS_COMMIT} [skip ci]." || exit 0
    PUSH_COUNTER=0
    until git push -q
    do
        git pull -q
        PUSH_COUNTER=$((PUSH_COUNTER + 1))
        if [ "$PUSH_COUNTER" -gt 3 ]; then
            echo "Push failed, aborting.";
            exit 1;
        fi
    done
elif [[ "${PAGMO_BUILD}" == OSXPython* ]]; then
    export CXX=clang++
    export CC=clang
    # Install pagmo first.
    cd ..;
    mkdir build_pagmo;
    cd build_pagmo;
    cmake -DCMAKE_INSTALL_PREFIX=$deps_dir -DCMAKE_PREFIX_PATH=$deps_dir -DCMAKE_BUILD_TYPE=Debug -DPAGMO_WITH_EIGEN3=yes -DPAGMO_WITH_NLOPT=yes -DPAGMO_WITH_IPOPT=yes ../;
    make install VERBOSE=1;
    cd ../build;
    # Now pygmo.
    cmake -DCMAKE_INSTALL_PREFIX=$deps_dir -DCMAKE_PREFIX_PATH=$deps_dir -DCMAKE_BUILD_TYPE=Debug -DPAGMO_BUILD_PYGMO=yes -DPAGMO_BUILD_PAGMO=no -DCMAKE_CXX_FLAGS_DEBUG="-g0 -Os" ../;
    make install VERBOSE=1;
    ipcluster start --daemonize=True;
    # Give some time for the cluster to start up.
    sleep 20;
    # Move out of the build dir.
    cd ../tools
    python -c "import pygmo; pygmo.test.run_test_suite(1)"

    # Additional serialization tests.
    python travis_additional_tests.py

    # AP examples.
    cd ../ap_examples/uda_basic;
    mkdir build;
    cd build;
    cmake -DCMAKE_INSTALL_PREFIX=$deps_dir -DCMAKE_PREFIX_PATH=$deps_dir -DCMAKE_BUILD_TYPE=Debug ../;
    make install VERBOSE=1;
    cd ../../;
    python test1.py

    cd udp_basic;
    mkdir build;
    cd build;
    cmake -DCMAKE_INSTALL_PREFIX=$deps_dir -DCMAKE_PREFIX_PATH=$deps_dir -DCMAKE_BUILD_TYPE=Debug ../;
    make install VERBOSE=1;
    cd ../../;
    python test2.py
elif [[ "${PAGMO_BUILD}" == manylinux* ]]; then
    cd ..;
    docker pull ${DOCKER_IMAGE};
    docker run --rm -e TWINE_PASSWORD -e PAGMO_BUILD -e TRAVIS_TAG -v `pwd`:/pagmo2 $DOCKER_IMAGE bash /pagmo2/tools/install_docker.sh
fi

set +e
set +x<|MERGE_RESOLUTION|>--- conflicted
+++ resolved
@@ -19,17 +19,11 @@
 elif [[ "${PAGMO_BUILD}" == "DebugGCC48" ]]; then
     CXX=g++-4.8 CC=gcc-4.8 cmake -DCMAKE_PREFIX_PATH=$deps_dir -DCMAKE_BUILD_TYPE=Debug -DPAGMO_BUILD_TESTS=yes -DPAGMO_WITH_EIGEN3=yes -DPAGMO_WITH_NLOPT=yes -DPAGMO_WITH_IPOPT=yes -DCMAKE_CXX_FLAGS="-fsanitize=address -fuse-ld=gold" ../;
     make -j2 VERBOSE=1;
-<<<<<<< HEAD
     # NOTE: the fork island will produce false positives with the address sanitizer in the child process.
     # Don't run its tests.
     ctest -E fork_island;
-elif [[ "${PAGMO_BUILD}" == "CoverageGCC5" ]]; then
-    CXX=g++-5 CC=gcc-5 cmake -DCMAKE_PREFIX_PATH=$deps_dir -DCMAKE_BUILD_TYPE=Debug -DPAGMO_BUILD_TESTS=yes -DPAGMO_BUILD_TUTORIALS=yes -DPAGMO_WITH_EIGEN3=yes -DPAGMO_WITH_NLOPT=yes -DPAGMO_WITH_IPOPT=yes -DCMAKE_CXX_FLAGS="--coverage -fuse-ld=gold" ../;
-=======
-    ctest;
 elif [[ "${PAGMO_BUILD}" == "CoverageGCC6" ]]; then
     CXX=g++-6 CC=gcc-6 cmake -DCMAKE_CXX_STANDARD=14 -DCMAKE_PREFIX_PATH=$deps_dir -DCMAKE_BUILD_TYPE=Debug -DPAGMO_BUILD_TESTS=yes -DPAGMO_WITH_EIGEN3=yes -DPAGMO_WITH_NLOPT=yes -DPAGMO_WITH_IPOPT=yes -DCMAKE_CXX_FLAGS="--coverage -fuse-ld=gold" ../;
->>>>>>> 4ba4e9e7
     make -j2 VERBOSE=1;
     ctest;
     bash <(curl -s https://codecov.io/bash) -x gcov-6;
