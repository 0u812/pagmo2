/* Copyright 2017 PaGMO development team

This file is part of the PaGMO library.

The PaGMO library is free software; you can redistribute it and/or modify
it under the terms of either:

  * the GNU Lesser General Public License as published by the Free
    Software Foundation; either version 3 of the License, or (at your
    option) any later version.

or

  * the GNU General Public License as published by the Free Software
    Foundation; either version 3 of the License, or (at your option) any
    later version.

or both in parallel, as here.

The PaGMO library is distributed in the hope that it will be useful, but
WITHOUT ANY WARRANTY; without even the implied warranty of MERCHANTABILITY
or FITNESS FOR A PARTICULAR PURPOSE.  See the GNU General Public License
for more details.

You should have received copies of the GNU General Public License and the
GNU Lesser General Public License along with the PaGMO library.  If not,
see https://www.gnu.org/licenses/. */

#ifndef PAGMO_IO_HPP
#define PAGMO_IO_HPP

#include <algorithm>
#include <initializer_list>
#include <iostream>
#include <iterator>
#include <map>
#include <sstream>
#include <stdexcept>
#include <string>
#include <utility>
#include <vector>

<<<<<<< HEAD
#include <pagmo/exceptions.hpp>
#include <pagmo/threading.hpp>
=======
#include "exceptions.hpp"
>>>>>>> fcb789ee

#define PAGMO_MAX_OUTPUT_LENGTH 5u

namespace pagmo
{

#if !defined(PAGMO_DOXYGEN_INVOKED)

// LCOV_EXCL_START
// Forward declaration
template <typename... Args>
inline void stream(std::ostream &, const Args &...);
// LCOV_EXCL_STOP

#endif

namespace detail
{

template <typename T>
inline void stream_impl(std::ostream &os, const T &x)
{
    os << x;
}

inline void stream_impl(std::ostream &os, const bool &b)
{
    if (b) {
        os << "true";
    } else {
        os << "false";
    }
}

template <typename T>
inline void stream_impl(std::ostream &os, const std::vector<T> &v)
{
    auto len = v.size();
    if (len <= PAGMO_MAX_OUTPUT_LENGTH) {
        os << '[';
        for (decltype(v.size()) i = 0u; i < v.size(); ++i) {
            stream(os, v[i]);
            if (i != v.size() - 1u) {
                os << ", ";
            }
        }
        os << ']';
    } else {
        os << '[';
        for (decltype(v.size()) i = 0u; i < PAGMO_MAX_OUTPUT_LENGTH; ++i) {
            stream(os, v[i], ", ");
        }
        os << "... ]";
    }
}

template <typename T, typename U>
inline void stream_impl(std::ostream &os, const std::pair<T, U> &p)
{
    stream(os, '(', p.first, ',', p.second, ')');
}

template <typename T, typename U>
inline void stream_impl(std::ostream &os, const std::map<T, U> &m)
{
    unsigned counter = 0;
    stream(os, '{');
    for (auto it = m.begin(); it != m.end(); ++counter) {
        if (counter == PAGMO_MAX_OUTPUT_LENGTH) {
            stream(os, "...");
            break;
        }
        stream(os, it->first, " : ", it->second);
        ++it;
        if (it != m.end()) {
            stream(os, ",  ");
        }
    }
    stream(os, '}');
}

template <typename T, typename... Args>
inline void stream_impl(std::ostream &os, const T &x, const Args &... args)
{
    stream_impl(os, x);
    stream_impl(os, args...);
}

// A small helper function that transforms x to string, using internally pagmo::stream.
template <typename T>
inline std::string to_string(const T &x)
{
    std::ostringstream oss;
    stream(oss, x);
    return oss.str();
}

// Gizmo to create simple ascii tables.
class table
{
    using s_size_t = std::string::size_type;

public:
    // Construct from table headers, and optional indentation to be used when printing
    // the table.
    table(std::vector<std::string> headers, std::string indent = "")
        : m_indent(std::move(indent)), m_headers(std::move(headers))
    {
        std::transform(m_headers.begin(), m_headers.end(), std::back_inserter(m_sizes),
                       [](const std::string &s) { return s.size(); });
    }
    // Add a row to the table. The input arguments are converted to string using to_string.
    // assembled in a row, and the row is then added to the table. The maximum column widths
    // are updated if elements in args require more width than currently allocated.
    template <typename... Args>
    void add_row(const Args &... args)
    {
        if (sizeof...(args) != m_headers.size()) {
            pagmo_throw(std::invalid_argument,
                        "the table was constructed with " + to_string(m_headers.size()) + " columns, but a row with "
                            + to_string(sizeof...(args)) + " columns is being added: the two values must be equal");
        }
        // Convert to a vector of strings, and add the row.
        m_rows.emplace_back(std::vector<std::string>{to_string(args)...});
        // Update the column widths as needed.
        std::transform(m_rows.back().begin(), m_rows.back().end(), m_sizes.begin(), m_sizes.begin(),
                       [](const std::string &str, const s_size_t &size) { return (std::max)(str.size(), size); });
    }
    // Print the table to stream.
    friend std::ostream &operator<<(std::ostream &os, const table &t)
    {
        // Small helper functor to print a single row.
        auto print_row = [&t, &os](const std::vector<std::string> &row) {
            std::transform(row.begin(), row.end(), t.m_sizes.begin(), std::ostream_iterator<std::string>(os),
                           [](const std::string &str, const s_size_t &size) {
                               return str + std::string(size - str.size() + 2u, ' ');
                           });
        };
        os << t.m_indent;
        print_row(t.m_headers);
        os << '\n' << t.m_indent;
        std::transform(t.m_sizes.begin(), t.m_sizes.end(), std::ostream_iterator<std::string>(os),
                       [](const s_size_t &size) { return std::string(size + 2u, '-'); });
        os << '\n';
        for (const auto &v : t.m_rows) {
            os << t.m_indent;
            print_row(v);
            os << '\n';
        }
        return os;
    }

private:
    std::string m_indent;
    std::vector<std::string> m_headers;
    std::vector<s_size_t> m_sizes;
    std::vector<std::vector<std::string>> m_rows;
};

} // end of namespace detail

/// The pagmo streaming function.
/**
 * This function will direct to the output stream \p os the input arguments \p args.
 *
 * @param os the target stream.
 * @param args the objects that will be directed to to \p os.
 */
template <typename... Args>
inline void stream(std::ostream &os, const Args &... args)
{
    detail::stream_impl(os, args...);
}

/// The pagmo print function.
/**
 * This function is equivalent to calling pagmo::stream with \p std::cout as first argument.
 *
 * @param args the objects that will be printed to screen.
 */
template <typename... Args>
inline void print(const Args &... args)
{
    stream(std::cout, args...);
}

} // end of namespace pagmo

#undef PAGMO_MAX_OUTPUT_LENGTH

#endif<|MERGE_RESOLUTION|>--- conflicted
+++ resolved
@@ -40,12 +40,7 @@
 #include <utility>
 #include <vector>
 
-<<<<<<< HEAD
 #include <pagmo/exceptions.hpp>
-#include <pagmo/threading.hpp>
-=======
-#include "exceptions.hpp"
->>>>>>> fcb789ee
 
 #define PAGMO_MAX_OUTPUT_LENGTH 5u
 
@@ -164,9 +159,9 @@
     void add_row(const Args &... args)
     {
         if (sizeof...(args) != m_headers.size()) {
-            pagmo_throw(std::invalid_argument,
-                        "the table was constructed with " + to_string(m_headers.size()) + " columns, but a row with "
-                            + to_string(sizeof...(args)) + " columns is being added: the two values must be equal");
+            pagmo_throw(std::invalid_argument, "the table was constructed with " + to_string(m_headers.size())
+                                                   + " columns, but a row with " + to_string(sizeof...(args))
+                                                   + " columns is being added: the two values must be equal");
         }
         // Convert to a vector of strings, and add the row.
         m_rows.emplace_back(std::vector<std::string>{to_string(args)...});
