--- conflicted
+++ resolved
@@ -47,14 +47,8 @@
 // Generates a dummy simple problem with arbitrary dimensions and return values
 struct base_p {
     base_p(vector_double::size_type nobj = 1u, vector_double::size_type nec = 0u, vector_double::size_type nic = 0u,
-<<<<<<< HEAD
-           const vector_double &c_tol = {}, const vector_double &ret_fit = {1.}, const vector_double &lb = {0.},
-           const vector_double &ub = {1.})
-        : m_nobj(nobj), m_nec(nec), m_nic(nic), m_c_tol(c_tol), m_ret_fit(ret_fit), m_lb(lb), m_ub(ub)
-=======
            const vector_double &ret_fit = {1.}, const vector_double &lb = {0.}, const vector_double &ub = {1.})
         : m_nobj(nobj), m_nec(nec), m_nic(nic), m_ret_fit(ret_fit), m_lb(lb), m_ub(ub)
->>>>>>> 49652328
     {
     }
 
@@ -106,15 +100,9 @@
 // having the gradient implemented
 struct grad_p : base_p {
     grad_p(vector_double::size_type nobj = 1u, vector_double::size_type nec = 0u, vector_double::size_type nic = 0u,
-<<<<<<< HEAD
-           const vector_double &c_tol = {}, const vector_double &ret_fit = {1}, const vector_double &lb = {0},
-           const vector_double &ub = {1}, const vector_double &g = {1}, const sparsity_pattern &gs = {{0, 0}})
-        : base_p(nobj, nec, nic, c_tol, ret_fit, lb, ub), m_g(g), m_gs(gs)
-=======
            const vector_double &ret_fit = {1}, const vector_double &lb = {0}, const vector_double &ub = {1},
            const vector_double &g = {1}, const sparsity_pattern &gs = {{0, 0}})
         : base_p(nobj, nec, nic, ret_fit, lb, ub), m_g(g), m_gs(gs)
->>>>>>> 49652328
     {
     }
 
@@ -144,17 +132,10 @@
 // having the gradient implemented but overriding the has methods
 struct grad_p_override : grad_p {
     grad_p_override(vector_double::size_type nobj = 1u, vector_double::size_type nec = 0u,
-<<<<<<< HEAD
-                    vector_double::size_type nic = 0u, const vector_double &c_tol = {},
-                    const vector_double &ret_fit = {1}, const vector_double &lb = {0}, const vector_double &ub = {1},
-                    const vector_double &g = {1}, const sparsity_pattern &gs = {{0, 0}})
-        : grad_p(nobj, nec, nic, c_tol, ret_fit, lb, ub, g, gs)
-=======
                     vector_double::size_type nic = 0u, const vector_double &ret_fit = {1},
                     const vector_double &lb = {0}, const vector_double &ub = {1}, const vector_double &g = {1},
                     const sparsity_pattern &gs = {{0, 0}})
         : grad_p(nobj, nec, nic, ret_fit, lb, ub, g, gs)
->>>>>>> 49652328
     {
     }
 
@@ -181,16 +162,9 @@
 // having the hessians implemented
 struct hess_p : base_p {
     hess_p(vector_double::size_type nobj = 1u, vector_double::size_type nec = 0u, vector_double::size_type nic = 0u,
-<<<<<<< HEAD
-           const vector_double &c_tol = {}, const vector_double &ret_fit = {1}, const vector_double &lb = {0},
-           const vector_double &ub = {1}, const std::vector<vector_double> &h = {{1}},
-           const std::vector<sparsity_pattern> &hs = {{{0, 0}}})
-        : base_p(nobj, nec, nic, c_tol, ret_fit, lb, ub), m_h(h), m_hs(hs)
-=======
            const vector_double &ret_fit = {1}, const vector_double &lb = {0}, const vector_double &ub = {1},
            const std::vector<vector_double> &h = {{1}}, const std::vector<sparsity_pattern> &hs = {{{0, 0}}})
         : base_p(nobj, nec, nic, ret_fit, lb, ub), m_h(h), m_hs(hs)
->>>>>>> 49652328
     {
     }
 
@@ -220,13 +194,8 @@
 // having the hessians implemented but overriding the has methods
 struct hess_p_override : hess_p {
     hess_p_override(vector_double::size_type nobj = 1u, vector_double::size_type nec = 0u,
-<<<<<<< HEAD
-                    vector_double::size_type nic = 0u, const vector_double &c_tol = {},
-                    const vector_double &ret_fit = {1}, const vector_double &lb = {0}, const vector_double &ub = {1},
-=======
                     vector_double::size_type nic = 0u, const vector_double &ret_fit = {1},
                     const vector_double &lb = {0}, const vector_double &ub = {1},
->>>>>>> 49652328
                     const std::vector<vector_double> &h = {{1}}, const std::vector<sparsity_pattern> &hs = {{{0, 0}}})
         : hess_p(nobj, nec, nic, ret_fit, lb, ub, h, hs)
     {
@@ -255,13 +224,8 @@
 // having the hessians and the gradients implemented
 struct full_p : grad_p {
     full_p(vector_double::size_type nobj = 1u, vector_double::size_type nec = 0u, vector_double::size_type nic = 0u,
-<<<<<<< HEAD
-           const vector_double &c_tol = {}, const vector_double &ret_fit = {1}, const vector_double &lb = {0},
-           const vector_double &ub = {1}, const vector_double &g = {1}, const sparsity_pattern &gs = {{0, 0}},
-=======
            const vector_double &ret_fit = {1}, const vector_double &lb = {0}, const vector_double &ub = {1},
            const vector_double &g = {1}, const sparsity_pattern &gs = {{0, 0}},
->>>>>>> 49652328
            const std::vector<vector_double> &h = {{1}}, const std::vector<sparsity_pattern> &hs = {{{0, 0}}})
         : grad_p(nobj, nec, nic, ret_fit, lb, ub, g, gs), m_h(h), m_hs(hs)
     {
@@ -342,30 +306,17 @@
     // 3 - ub length is wrong
     BOOST_CHECK_THROW(problem{base_p(1, 0, 0, fit_1, lb_2, ub_3)}, std::invalid_argument);
     // 4 - gradient sparsity has index out of bounds
-<<<<<<< HEAD
-    BOOST_CHECK_THROW(problem{grad_p(1, 0, 0, {}, fit_1, lb_2, ub_2, grad_2, grads_2_outofbounds)},
-                      std::invalid_argument);
-=======
     BOOST_CHECK_THROW(problem{grad_p(1, 0, 0, fit_1, lb_2, ub_2, grad_2, grads_2_outofbounds)}, std::invalid_argument);
->>>>>>> 49652328
     // 5 - gradient sparsity has a repeating pair
     BOOST_CHECK_THROW(problem{grad_p(1, 0, 0, fit_1, lb_2, ub_2, grad_2, grads_2_repeats)}, std::invalid_argument);
     // 6 - hessian sparsity has index out of bounds
     BOOST_CHECK_THROW(problem{hess_p(1, 1, 0, fit_2, lb_2, ub_2, hess_22, hesss_22_outofbounds)},
                       std::invalid_argument);
     // 7 - hessian sparsity is not lower triangular
-<<<<<<< HEAD
-    BOOST_CHECK_THROW(problem{hess_p(1, 1, 0, {1}, fit_2, lb_2, ub_2, hess_22, hesss_22_notlowertriangular)},
-                      std::invalid_argument);
-    // 8 - hessian sparsity has repeated indexes
-    BOOST_CHECK_THROW(problem{hess_p(1, 1, 0, {1}, fit_2, lb_2, ub_2, hess_22, hesss_22_repeated)},
-                      std::invalid_argument);
-=======
     BOOST_CHECK_THROW(problem{hess_p(1, 1, 0, fit_2, lb_2, ub_2, hess_22, hesss_22_notlowertriangular)},
                       std::invalid_argument);
     // 8 - hessian sparsity has repeated indexes
     BOOST_CHECK_THROW(problem{hess_p(1, 1, 0, fit_2, lb_2, ub_2, hess_22, hesss_22_repeated)}, std::invalid_argument);
->>>>>>> 49652328
     // 9 - hessian sparsity has the wrong length
     BOOST_CHECK_THROW(
         problem{hess_p(1, 1, 0, fit_2, lb_2, ub_2, hess_22, {{{0, 0}, {1, 0}}, {{0, 0}, {1, 0}}, {{0, 0}}})},
@@ -381,27 +332,6 @@
     // 13 - too many inequalities
     BOOST_CHECK_THROW(problem{base_p(1, 0, std::numeric_limits<vector_double::size_type>::max(), fit_2, {1}, {2})},
                       std::invalid_argument);
-<<<<<<< HEAD
-    // 14 - wrong ctol size returned
-    BOOST_CHECK_THROW(problem{base_p(1, 1, 0, {2., 3., 4.}, fit_2, {1}, {2})}, std::invalid_argument);
-    // 15 - ctol contains invalid data
-    BOOST_CHECK_THROW(problem{base_p(1, 1, 1, {2., -1.}, fit_2, {1}, {2})}, std::invalid_argument);
-    if (std::numeric_limits<double>::is_iec559) {
-        BOOST_CHECK_THROW(problem{base_p(1, 1, 1, {std::numeric_limits<double>::infinity(), 1.}, fit_2, {1}, {2})},
-                          std::invalid_argument);
-        BOOST_CHECK_THROW(problem{base_p(1, 1, 1, {-std::numeric_limits<double>::infinity(), 1.}, fit_2, {1}, {2})},
-                          std::invalid_argument);
-        BOOST_CHECK_THROW(problem{base_p(1, 1, 1, {0, std::numeric_limits<double>::quiet_NaN()}, fit_2, {1}, {2})},
-                          std::invalid_argument);
-    }
-    // We check that the data members are initialized correctly (i.e. counters to zero
-    // and gradient / hessian dimensions to the right values
-    {
-        problem p1{base_p(2, 0, 0, {}, fit_2, lb_2, ub_2)};
-        problem p2{base_p(3, 4, 5, {1., 1., 1., 1., 1., 1., 1., 1., 1.}, fit_12, lb_11, ub_11)};
-        problem p3{grad_p(1, 0, 0, {}, fit_2, lb_2, ub_2, grad_2, grads_2_correct)};
-        problem p4{hess_p(1, 1, 0, {1.}, fit_2, lb_2, ub_2, hess_22, hesss_22_correct)};
-=======
     // We check that the data members are initialized correctly (i.e. counters to zero
     // and gradient / hessian dimensions to the right values
     {
@@ -409,7 +339,6 @@
         problem p2{base_p(3, 4, 5, fit_12, lb_11, ub_11)};
         problem p3{grad_p(1, 0, 0, fit_2, lb_2, ub_2, grad_2, grads_2_correct)};
         problem p4{hess_p(1, 1, 0, fit_2, lb_2, ub_2, hess_22, hesss_22_correct)};
->>>>>>> 49652328
         BOOST_CHECK(p1.get_fevals() == 0u);
         BOOST_CHECK(p1.get_gevals() == 0u);
         BOOST_CHECK(p1.get_hevals() == 0u);
@@ -532,11 +461,7 @@
 
 BOOST_AUTO_TEST_CASE(problem_extract_is_test)
 {
-<<<<<<< HEAD
-    problem p1{base_p{2, 2, 2, {1., 1., 1., 1.}, {1, 1}, {5, 5}, {10, 10}}};
-=======
     problem p1{base_p{2, 2, 2, {1, 1}, {5, 5}, {10, 10}}};
->>>>>>> 49652328
     auto user_problem = p1.extract<base_p>();
 
     // We check we have access to public data members
@@ -557,13 +482,8 @@
 
 BOOST_AUTO_TEST_CASE(problem_fitness_test)
 {
-<<<<<<< HEAD
-    problem p1{base_p{2, 2, 2, {1., 1., 1., 1.}, {12, 13, 14, 15, 16, 17}, {5, 5}, {10, 10}}};
-    problem p1_wrong_retval{base_p{2, 2, 2, {1., 1., 1., 1.}, {1, 1, 1}, {5, 5}, {10, 10}}};
-=======
     problem p1{base_p{2, 2, 2, {12, 13, 14, 15, 16, 17}, {5, 5}, {10, 10}}};
     problem p1_wrong_retval{base_p{2, 2, 2, {1, 1, 1}, {5, 5}, {10, 10}}};
->>>>>>> 49652328
 
     // We check the fitness checks
     BOOST_CHECK_THROW(p1.fitness({3, 3, 3, 3}), std::invalid_argument);
@@ -583,15 +503,9 @@
     BOOST_CHECK((p1.gradient({3, 3}) == vector_double{12, 13}));
 
     {
-<<<<<<< HEAD
-        problem p2{base_p{2, 2, 2, {1., 1., 1., 1.}, {12, 13, 14, 15, 16, 17}, {5, 5}, {10, 10}}};
+        problem p2{base_p{2, 2, 2, {12, 13, 14, 15, 16, 17}, {5, 5}, {10, 10}}};
         BOOST_CHECK_THROW(p2.gradient({3, 3}), not_implemented_error);
         BOOST_CHECK_THROW(p2.hessians({3, 3}), not_implemented_error);
-=======
-        problem p2{base_p{2, 2, 2, {12, 13, 14, 15, 16, 17}, {5, 5}, {10, 10}}};
-        BOOST_CHECK_THROW(p2.gradient({3, 3}), std::logic_error);
-        BOOST_CHECK_THROW(p2.hessians({3, 3}), std::logic_error);
->>>>>>> 49652328
     }
 }
 
@@ -721,13 +635,8 @@
     std::vector<vector_double> hess_22{{1, 1}, {1, 1}};
     std::vector<sparsity_pattern> hesss_22_correct{{{0, 0}, {1, 0}}, {{0, 0}, {1, 0}}};
 
-<<<<<<< HEAD
-    problem p1{base_p(2, 3, 4, {1., 1., 1., 1., 1., 1., 1.}, {3, 4, 5, 6, 7, 8, 9, 0, 1}, lb_2, ub_2)};
-    problem p2{full_p(2, 0, 0, {}, fit_2, lb_2, ub_2, grad_2, grads_2_correct, hess_22, hesss_22_correct)};
-=======
     problem p1{base_p(2, 3, 4, {3, 4, 5, 6, 7, 8, 9, 0, 1}, lb_2, ub_2)};
     problem p2{full_p(2, 0, 0, fit_2, lb_2, ub_2, grad_2, grads_2_correct, hess_22, hesss_22_correct)};
->>>>>>> 49652328
     problem p3{empty{}};
 
     BOOST_CHECK(p1.get_nobj() == 2);
@@ -735,11 +644,7 @@
     BOOST_CHECK(p1.get_nec() == 3);
     BOOST_CHECK(p1.get_nic() == 4);
     BOOST_CHECK(p1.get_nc() == 4 + 3);
-<<<<<<< HEAD
-    BOOST_CHECK((p1.get_c_tol() == vector_double{1., 1., 1., 1., 1., 1., 1.}));
-=======
     BOOST_CHECK((p1.get_c_tol() == vector_double{0., 0., 0., 0., 0., 0., 0.}));
->>>>>>> 49652328
     BOOST_CHECK(p1.get_nf() == 2 + 3 + 4);
     BOOST_CHECK((p1.get_bounds() == std::pair<vector_double, vector_double>{{13, 13}, {17, 17}}));
 
@@ -1001,39 +906,11 @@
 
 BOOST_AUTO_TEST_CASE(problem_auto_sparsity_test)
 {
-<<<<<<< HEAD
-    problem p{base_p(2u, 2u, 2u, {1., 1., 1., 1.}, {1., 1., 1., 1., 1., 1.}, {0., 0.}, {1., 1.})};
-=======
     problem p{base_p(2u, 2u, 2u, {1., 1., 1., 1., 1., 1.}, {0., 0.}, {1., 1.})};
->>>>>>> 49652328
     BOOST_CHECK(p.gradient_sparsity() == detail::dense_gradient(6u, 2u));
     BOOST_CHECK(p.hessians_sparsity() == detail::dense_hessians(6u, 2u));
 }
 
-<<<<<<< HEAD
-struct ctolni {
-    vector_double fitness(const vector_double &) const
-    {
-        return {1., 1., 1., 1.};
-    }
-    vector_double::size_type get_nobj() const
-    {
-        return 2u;
-    }
-    vector_double::size_type get_nec() const
-    {
-        return 1u;
-    }
-    vector_double::size_type get_nic() const
-    {
-        return 1u;
-    }
-    std::pair<vector_double, vector_double> get_bounds() const
-    {
-        return {{0., 0.}, {1., 1.}};
-    }
-};
-=======
 BOOST_AUTO_TEST_CASE(problem_get_set_c_tol_test)
 {
     problem prob{base_p(2u, 1u, 1u, {1., 1., 1., 1.}, {0., 0.}, {1., 1.})};
@@ -1044,7 +921,6 @@
     BOOST_CHECK((prob.get_c_tol() == vector_double{12., 22.}));
     BOOST_CHECK_THROW(prob.set_c_tol({12., 22., 33.});, std::invalid_argument);
 }
->>>>>>> 49652328
 
 BOOST_AUTO_TEST_CASE(problem_feasibility_methods_test)
 {
