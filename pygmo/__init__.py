--- conflicted
+++ resolved
@@ -40,10 +40,6 @@
 from . import plotting
 
 
-<<<<<<< HEAD
-# Problem extract functionality.
-=======
->>>>>>> 7ce4ed35
 def _problem_extract(self, t):
     """Extract user-defined problem instance.
 
@@ -63,23 +59,10 @@
     if not isinstance(t, type):
         raise TypeError("the 't' parameter must be a type")
     if hasattr(t, "_pygmo_cpp_problem"):
-<<<<<<< HEAD
-        try:
-            return self._cpp_extract(t())
-        except TypeError:
-            return None
-    try:
-        return self._py_extract(t)
-    except TypeError:
-        return None
-
-
-=======
         return self._cpp_extract(t())
     return self._py_extract(t)
 
 
->>>>>>> 7ce4ed35
 def _problem_is(self, t):
     """Check the type of the user-defined problem instance.
 
@@ -98,11 +81,6 @@
     """
     return not self.extract(t) is None
 
-<<<<<<< HEAD
-# Algorithm extract functionality.
-
-=======
->>>>>>> 7ce4ed35
 
 def _algorithm_extract(self, t):
     """Extract user-defined algorithm instance.
@@ -154,22 +132,12 @@
 # Override of the population constructor.
 __original_population_init = population.__init__
 
-<<<<<<< HEAD
-# NOTE: the idea of having the pop init here instead of exposed from C++ is that like this we don't need
-# to expose a new pop ctor each time we expose a new problem: in this method we will use the problem ctor
-# from a C++ problem, and on the C++ exposition side we need only to
-# expose the ctor of pop from pagmo::problem.
-
-
-def _population_init(self, prob=None, size=0, seed=None):
-=======
 
 def _population_init(self, prob=None, size=0, seed=None):
     # NOTE: the idea of having the pop init here instead of exposed from C++ is that like this we don't need
     # to expose a new pop ctor each time we expose a new problem: in this method we will use the problem ctor
     # from a C++ problem, and on the C++ exposition side we need only to
     # expose the ctor of pop from pagmo::problem.
->>>>>>> 7ce4ed35
     """
     Args:
         prob: a user-defined problem (either Python or C++), or an instance of :class:`~pygmo.core.problem`
