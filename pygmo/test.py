# -*- coding: utf-8 -*-

# Copyright 2017 PaGMO development team
#
# This file is part of the PaGMO library.
#
# The PaGMO library is free software; you can redistribute it and/or modify
# it under the terms of either:
#
#   * the GNU Lesser General Public License as published by the Free
#     Software Foundation; either version 3 of the License, or (at your
#     option) any later version.
#
# or
#
#   * the GNU General Public License as published by the Free Software
#     Foundation; either version 3 of the License, or (at your option) any
#     later version.
#
# or both in parallel, as here.
#
# The PaGMO library is distributed in the hope that it will be useful, but
# WITHOUT ANY WARRANTY; without even the implied warranty of MERCHANTABILITY
# or FITNESS FOR A PARTICULAR PURPOSE.  See the GNU General Public License
# for more details.
#
# You should have received copies of the GNU General Public License and the
# GNU Lesser General Public License along with the PaGMO library.  If not,
# see https://www.gnu.org/licenses/.

from __future__ import absolute_import as _ai

import unittest as _ut


class core_test_case(_ut.TestCase):
    """Test case for core PyGMO functionality.

    """

    def runTest(self):
        import sys
        from numpy import random, all, array
        from .core import _builtin, _test_to_vd, _type, _str, _callable, _deepcopy, _test_object_serialization as tos
        if sys.version_info[0] < 3:
            import __builtin__ as b
        else:
            import builtins as b
        self.assertEqual(b, _builtin())
        self.assert_(_test_to_vd([], 0))
        self.assert_(_test_to_vd((), 0))
        self.assert_(_test_to_vd(array([]), 0))
        self.assert_(_test_to_vd([0], 1))
        self.assert_(_test_to_vd((0,), 1))
        self.assert_(_test_to_vd(array([0]), 1))
        self.assert_(_test_to_vd([0.], 1))
        self.assert_(_test_to_vd((0.,), 1))
        self.assert_(_test_to_vd(array([0.]), 1))
        self.assert_(_test_to_vd([0, 1.], 2))
        self.assert_(_test_to_vd([0, 1], 2))
        self.assert_(_test_to_vd((0., 1.), 2))
        self.assert_(_test_to_vd((0., 1), 2))
        self.assert_(_test_to_vd(array([0., 1.]), 2))
        self.assert_(_test_to_vd(array([0, 1]), 2))
        self.assertEqual(type(int), _type(int))
        self.assertEqual(str(123), _str(123))
        self.assertEqual(callable(1), _callable(1))
        self.assertEqual(callable(lambda _: None), _callable(lambda _: None))
        l = [1, 2, 3, ["abc"]]
        self.assert_(id(l) != id(_deepcopy(l)))
        self.assert_(id(l[3]) != id(_deepcopy(l)[3]))
        self.assertEqual(tos(l), l)
        self.assertEqual(tos({'a': l, 3: "Hello world"}),
                         {'a': l, 3: "Hello world"})
        a = random.rand(3, 2)
        self.assert_(all(tos(a) == a))


class problem_test_case(_ut.TestCase):
    """Test case for the :class:`~pygmo.core.problem` class.

    """

    def runTest(self):
        self.run_basic_tests()
        self.run_extract_tests()
        self.run_nobj_tests()
        self.run_nec_nic_tests()
        self.run_nc_tests()
        self.run_nx_tests()
        self.run_nf_tests()
        self.run_ctol_tests()
        self.run_evals_tests()
        self.run_has_gradient_tests()
        self.run_gradient_tests()
        self.run_has_gradient_sparsity_tests()
        self.run_gradient_sparsity_tests()
        self.run_has_hessians_tests()
        self.run_hessians_tests()
        self.run_has_hessians_sparsity_tests()
        self.run_hessians_sparsity_tests()
        self.run_seed_tests()
        self.run_feas_tests()
        self.run_name_info_tests()
        self.run_thread_safety_tests()

    def run_basic_tests(self):
        # Tests for minimal problem, and mandatory methods.
        from numpy import all, array
        from .core import problem, rosenbrock
        # First a few non-problems.
        self.assertRaises(TypeError, lambda: problem(1))
        self.assertRaises(TypeError, lambda: problem("hello world"))
        self.assertRaises(TypeError, lambda: problem([]))
        self.assertRaises(TypeError, lambda: problem(int))
        # Some problems missing methods, wrong arity, etc.

        class np0(object):

            def fitness(self, a):
                return [1]
        self.assertRaises(TypeError, lambda: problem(np0))

        class np1(object):

            def get_bounds(self):
                return ([0], [1])
        self.assertRaises(TypeError, lambda: problem(np1))

        class np2(object):

            def get_bounds(self):
                return ([0, 0], [1, 1])

            def fitness(self, a, b):
                return [42]
        self.assertRaises(TypeError, lambda: problem(np2))

        class np3(object):

            def get_bounds(self, a):
                return ([0, 0], [1, 1])

            def fitness(self, a):
                return [42]
        self.assertRaises(TypeError, lambda: problem(np3))
        # The minimal good citizen.
        glob = []

        class p(object):

            def __init__(self, g):
                self.g = g

            def get_bounds(self):
                return ([0, 0], [1, 1])

            def fitness(self, a):
                self.g.append(1)
                return [42]
        p_inst = p(glob)
        prob = problem(p_inst)
        # Test the keyword arg.
        prob = problem(udp=rosenbrock())
        prob = problem(udp=p_inst)
        # Check a few problem properties.
        self.assertEqual(prob.get_nobj(), 1)
        self.assert_(isinstance(prob.get_bounds(), tuple))
        self.assert_(all(prob.get_bounds()[0] == [0, 0]))
        self.assert_(all(prob.get_bounds()[1] == [1, 1]))
        self.assertEqual(prob.get_nx(), 2)
        self.assertEqual(prob.get_nf(), 1)
        self.assertEqual(prob.get_nec(), 0)
        self.assertEqual(prob.get_nic(), 0)
        self.assert_(not prob.has_gradient())
        self.assert_(not prob.has_hessians())
        self.assert_(not prob.has_gradient_sparsity())
        self.assert_(not prob.has_hessians_sparsity())
        self.assert_(not prob.is_stochastic())
        self.assert_(prob.is_(p))
        self.assert_(not prob.is_(int))
        self.assert_(id(prob.extract(p)) != id(p_inst))
        self.assert_(prob.extract(int) is None)
        # Fitness.
        self.assert_(all(prob.fitness([0, 0]) == [42]))
        # Run fitness a few more times.
        prob.fitness([0, 0])
        prob.fitness([0, 0])
        # Assert that the global variable was copied into p, not simply
        # referenced.
        self.assertEqual(len(glob), 0)
        self.assertEqual(len(prob.extract(p).g), 3)
        # Non-finite bounds.

        class p(object):

            def get_bounds(self):
                return ([0, 0], [1, float('inf')])

            def fitness(self, a):
                return [42]
        prob = problem(p())
        self.assert_(all(prob.get_bounds()[0] == [0, 0]))
        self.assert_(all(prob.get_bounds()[1] == [1, float('inf')]))

        class p(object):

            def get_bounds(self):
                return ([0, 0], [1, float('nan')])

            def fitness(self, a):
                return [42]
        self.assertRaises(ValueError, lambda: problem(p()))
        # Wrong bounds.

        class p(object):

            def get_bounds(self):
                return ([0, 0], [-1, -1])

            def fitness(self, a):
                return [42]
        self.assertRaises(ValueError, lambda: problem(p()))
        # Wrong bounds type.

        class p(object):

            def get_bounds(self):
                return [[0, 0], [-1, -1]]

            def fitness(self, a):
                return [42]
        self.assertRaises(TypeError, lambda: problem(p()))
        # Bounds returned as numpy arrays.

        class p(object):

            def get_bounds(self):
                return (array([0., 0.]), array([1, 1]))

            def fitness(self, a):
                return [42]
        prob = problem(p())
        self.assert_(all(prob.get_bounds()[0] == [0, 0]))
        self.assert_(all(prob.get_bounds()[1] == [1, 1]))
        # Bounds returned as mixed types.

        class p(object):

            def get_bounds(self):
                return ([0., 1], (2., 3.))

            def fitness(self, a):
                return [42]
        prob = problem(p())
        self.assert_(all(prob.get_bounds()[0] == [0, 1]))
        self.assert_(all(prob.get_bounds()[1] == [2, 3]))
        # Invalid fitness size.

        class p(object):

            def get_bounds(self):
                return (array([0., 0.]), array([1, 1]))

            def fitness(self, a):
                assert(type(a) == type(array([1.])))
                return [42, 43]
        prob = problem(p())
        self.assertRaises(ValueError, lambda: prob.fitness([1, 2]))
        # Invalid fitness dimensions.

        class p(object):

            def get_bounds(self):
                return (array([0., 0.]), array([1, 1]))

            def fitness(self, a):
                return array([[42], [43]])
        prob = problem(p())
        self.assertRaises(ValueError, lambda: prob.fitness([1, 2]))
        # Invalid fitness type.

        class p(object):

            def get_bounds(self):
                return (array([0., 0.]), array([1, 1]))

            def fitness(self, a):
                return 42
        prob = problem(p())
        self.assertRaises(AttributeError, lambda: prob.fitness([1, 2]))
        # Fitness returned as array.

        class p(object):

            def get_bounds(self):
                return (array([0., 0.]), array([1, 1]))

            def fitness(self, a):
                return array([42])
        prob = problem(p())
        self.assert_(all(prob.fitness([1, 2]) == array([42])))
        # Fitness returned as tuple.

        class p(object):

            def get_bounds(self):
                return (array([0., 0.]), array([1, 1]))

            def fitness(self, a):
                return (42,)
        prob = problem(p())
        self.assert_(all(prob.fitness([1, 2]) == array([42])))

    def run_ctol_tests(self):
        from .core import problem
        from numpy import array

        class p(object):

            def get_nobj(self):
                return 2

            def get_bounds(self):
                return ([0, 0], [1, 1])

            def fitness(self, a):
                return [42, 43]
        prob = problem(p())
        self.assertTrue(all(prob.c_tol == array([])))

        class p(object):

            def get_nobj(self):
                return 2

            def get_bounds(self):
                return ([0, 0], [1, 1])

            def fitness(self, a):
                return [42, 43, 44]

            def get_nec(self):
                return 1
        prob = problem(p())
        self.assertTrue(all(prob.c_tol == array([0.])))

        class p(object):

            def get_nobj(self):
                return 2

            def get_bounds(self):
                return ([0, 0], [1, 1])

            def fitness(self, a):
                return [42, 43, 44, 45]

            def get_nec(self):
                return 1

            def get_nic(self):
                return 1
        prob = problem(p())
        self.assertTrue(all(prob.c_tol == array([0., 0.])))

        def raiser():
            prob.c_tol = []
        self.assertRaises(ValueError, raiser)
        self.assertTrue(all(prob.c_tol == array([0., 0.])))

        def raiser():
            prob.c_tol = [1, 2, 3]
        self.assertRaises(ValueError, raiser)
        self.assertTrue(all(prob.c_tol == array([0., 0.])))

        def raiser():
            prob.c_tol = [1., float("NaN")]
        self.assertRaises(ValueError, raiser)
        self.assertTrue(all(prob.c_tol == array([0., 0.])))

        def raiser():
            prob.c_tol = [1., -1.]
        self.assertRaises(ValueError, raiser)
        self.assertTrue(all(prob.c_tol == array([0., 0.])))
        prob.c_tol = [1e-8, 1e-6]
        self.assertTrue(all(prob.c_tol == array([1e-8, 1e-6])))

    def run_evals_tests(self):
        from .core import problem
        from numpy import array

        class p(object):

            def get_nobj(self):
                return 2

            def get_bounds(self):
                return ([0, 0], [1, 1])

            def fitness(self, a):
                return [42, 43]

            def gradient(self, a):
                return [1, 2, 3, 4]

            def hessians(self, a):
                return [[1, 2, 3], [4, 5, 6]]
        prob = problem(p())
        self.assertEqual(prob.get_fevals(), 0)
        self.assertEqual(prob.get_gevals(), 0)
        self.assertEqual(prob.get_hevals(), 0)
        prob.fitness([1, 2])
        self.assertEqual(prob.get_fevals(), 1)
        prob.gradient([1, 2])
        self.assertEqual(prob.get_gevals(), 1)
        prob.hessians([1, 2])
        self.assertEqual(prob.get_hevals(), 1)

    def run_nx_tests(self):
        from .core import problem

        class p(object):

            def get_nobj(self):
                return 2

            def get_bounds(self):
                return ([0, 0], [1, 1])

            def fitness(self, a):
                return [42, 43]
        prob = problem(p())
        self.assertEqual(prob.get_nx(), 2)

        class p(object):

            def get_nobj(self):
                return 2

            def get_bounds(self):
                return ([0, 0, 1], [1, 1, 2])

            def fitness(self, a):
                return [42, 43]
        prob = problem(p())
        self.assertEqual(prob.get_nx(), 3)

    def run_nf_tests(self):
        from .core import problem

        class p(object):

            def get_nobj(self):
                return 2

            def get_bounds(self):
                return ([0, 0], [1, 1])

            def fitness(self, a):
                return [42, 43]
        prob = problem(p())
        self.assertEqual(prob.get_nf(), 2)

        class p(object):

            def get_nobj(self):
                return 2

            def get_nec(self):
                return 1

            def get_bounds(self):
                return ([0, 0, 1], [1, 1, 2])

            def fitness(self, a):
                return [42, 43, 44]
        prob = problem(p())
        self.assertEqual(prob.get_nf(), 3)

        class p(object):

            def get_nobj(self):
                return 2

            def get_nic(self):
                return 1

            def get_bounds(self):
                return ([0, 0, 1], [1, 1, 2])

            def fitness(self, a):
                return [42, 43, 44]
        prob = problem(p())
        self.assertEqual(prob.get_nf(), 3)

        class p(object):

            def get_nobj(self):
                return 2

            def get_nic(self):
                return 1

            def get_nec(self):
                return 2

            def get_bounds(self):
                return ([0, 0, 1], [1, 1, 2])

            def fitness(self, a):
                return [42, 43, 44]
        prob = problem(p())
        self.assertEqual(prob.get_nf(), 5)

    def run_nobj_tests(self):
        from .core import problem

        class p(object):

            def get_nobj(self):
                return 2

            def get_bounds(self):
                return ([0, 0], [1, 1])

            def fitness(self, a):
                return [42, 43]
        prob = problem(p())
        self.assertEqual(prob.get_nobj(), 2)
        # Wrong number of nobj.

        class p(object):

            def get_nobj(self):
                return 0

            def get_bounds(self):
                return ([0, 0], [1, 1])

            def fitness(self, a):
                return [42, 43]
        self.assertRaises(ValueError, lambda: problem(p()))

        class p(object):

            def get_nobj(self):
                return -1

            def get_bounds(self):
                return ([0, 0], [1, 1])

            def fitness(self, a):
                return [42, 43]
        self.assertRaises(OverflowError, lambda: problem(p()))
        # Inconsistent nobj.

        class p(object):

            def get_nobj(self):
                return 2

            def get_bounds(self):
                return ([0, 0], [1, 1])

            def fitness(self, a):
                return [42]
        prob = problem(p())
        self.assertRaises(ValueError, lambda: prob.fitness([1, 2]))

    def run_extract_tests(self):
        from .core import problem, translate, _test_problem, decompose
        import sys

        # First we try with a C++ test problem.
        p = problem(_test_problem())
        # Verify the refcount of p is increased after extract().
        rc = sys.getrefcount(p)
        tprob = p.extract(_test_problem)
        self.assert_(sys.getrefcount(p) == rc + 1)
        del tprob
        self.assert_(sys.getrefcount(p) == rc)
        # Verify we are modifying the inner object.
        p.extract(_test_problem).set_n(5)
        self.assert_(p.extract(_test_problem).get_n() == 5)
        # Chain extracts.
        t = translate(_test_problem(), [0])
        pt = problem(t)
        rc = sys.getrefcount(pt)
        tprob = pt.extract(translate)
        # Verify that extraction of translate from the problem
        # increases the refecount of pt.
        self.assert_(sys.getrefcount(pt) == rc + 1)
        # Extract the _test_problem from translate.
        rc2 = sys.getrefcount(tprob)
        ttprob = tprob.extract(_test_problem)
        # The refcount of pt is not affected.
        self.assert_(sys.getrefcount(pt) == rc + 1)
        # The refcount of tprob has increased.
        self.assert_(sys.getrefcount(tprob) == rc2 + 1)
        del tprob
        # We can still access ttprob.
        self.assert_(ttprob.get_n() == 1)
        self.assert_(sys.getrefcount(pt) == rc + 1)
        del ttprob
        # Now the refcount of pt decreases, because deleting
        # ttprob eliminates the last ref to tprob, which in turn
        # decreases the refcount of pt.
        self.assert_(sys.getrefcount(pt) == rc)

        class tproblem(object):

            def __init__(self):
                self._n = 1

            def get_n(self):
                return self._n

            def set_n(self, n):
                self._n = n

            def fitness(self, dv):
                return [0]

            def get_bounds(self):
                return ([0], [1])

        # Test with Python problem.
        p = problem(tproblem())
        rc = sys.getrefcount(p)
        tprob = p.extract(tproblem)
        # Reference count does not increase because
        # tproblem is stored as a proper Python object
        # with its own refcount.
        self.assert_(sys.getrefcount(p) == rc)
        self.assert_(tprob.get_n() == 1)
        tprob.set_n(12)
        self.assert_(p.extract(tproblem).get_n() == 12)

        # Do the same with decompose.
        p = problem(_test_problem(2))
        # Verify the refcount of p is increased after extract().
        rc = sys.getrefcount(p)
        tprob = p.extract(_test_problem)
        self.assert_(sys.getrefcount(p) == rc + 1)
        del tprob
        self.assert_(sys.getrefcount(p) == rc)
        # Verify we are modifying the inner object.
        p.extract(_test_problem).set_n(5)
        self.assert_(p.extract(_test_problem).get_n() == 5)
        # Chain extracts.
        t = decompose(_test_problem(2), [.2, .8], [0., 0.])
        pt = problem(t)
        rc = sys.getrefcount(pt)
        tprob = pt.extract(decompose)
        # Verify that extraction of decompose from the problem
        # increases the refecount of pt.
        self.assert_(sys.getrefcount(pt) == rc + 1)
        # Extract the _test_problem from decompose.
        rc2 = sys.getrefcount(tprob)
        ttprob = tprob.extract(_test_problem)
        # The refcount of pt is not affected.
        self.assert_(sys.getrefcount(pt) == rc + 1)
        # The refcount of tprob has increased.
        self.assert_(sys.getrefcount(tprob) == rc2 + 1)
        del tprob
        # We can still access ttprob.
        self.assert_(ttprob.get_n() == 1)
        self.assert_(sys.getrefcount(pt) == rc + 1)
        del ttprob
        # Now the refcount of pt decreases, because deleting
        # ttprob eliminates the last ref to tprob, which in turn
        # decreases the refcount of pt.
        self.assert_(sys.getrefcount(pt) == rc)

        # Try chaining decompose and translate.
        p = problem(
            translate(decompose(_test_problem(2), [.2, .8], [0., 0.]), [1.]))
        rc = sys.getrefcount(p)
        tprob = p.extract(translate)
        self.assertFalse(tprob is None)
        self.assert_(sys.getrefcount(p) == rc + 1)
        tmp = sys.getrefcount(tprob)
        dprob = tprob.extract(decompose)
        self.assertFalse(dprob is None)
        self.assert_(sys.getrefcount(tprob) == tmp + 1)
        self.assert_(sys.getrefcount(p) == rc + 1)
        tmp2 = sys.getrefcount(dprob)
        test_prob = dprob.extract(_test_problem)
        self.assertFalse(test_prob is None)
        self.assert_(sys.getrefcount(dprob) == tmp2 + 1)
        self.assert_(sys.getrefcount(p) == rc + 1)
        del tprob
        # We can still access dprob and test_prob.
        dprob.z
        self.assertTrue(test_prob.get_n() == 1)
        del dprob
        del test_prob
        # Verify the refcount of p drops back.
        self.assert_(sys.getrefcount(p) == rc)

    def run_nec_nic_tests(self):
        from .core import problem

        class p(object):

            def get_nec(self):
                return 2

            def get_bounds(self):
                return ([0, 0], [1, 1])

            def fitness(self, a):
                return [42]
        prob = problem(p())
        self.assertEqual(prob.get_nf(), 3)

        class p(object):

            def get_nec(self):
                return -1

            def get_bounds(self):
                return ([0, 0], [1, 1])

            def fitness(self, a):
                return [42]
        self.assertRaises(OverflowError, lambda: problem(p()))

        class p(object):

            def get_nic(self):
                return 2

            def get_bounds(self):
                return ([0, 0], [1, 1])

            def fitness(self, a):
                return [42]
        prob = problem(p())
        self.assertEqual(prob.get_nf(), 3)

        class p(object):

            def get_nic(self):
                return -1

            def get_bounds(self):
                return ([0, 0], [1, 1])

            def fitness(self, a):
                return [42]
        self.assertRaises(OverflowError, lambda: problem(p()))

        class p(object):

            def get_nec(self):
                return 2

            def get_nic(self):
                return 3

            def get_bounds(self):
                return ([0, 0], [1, 1])

            def fitness(self, a):
                return [42]
        prob = problem(p())
        self.assertEqual(prob.get_nf(), 6)

    def run_nc_tests(self):
        from .core import problem

        class p(object):

            def get_nec(self):
                return 2

            def get_bounds(self):
                return ([0, 0], [1, 1])

            def fitness(self, a):
                return [42]
        prob = problem(p())
        self.assertEqual(prob.get_nc(), 2)

        class p(object):

            def get_nec(self):
                return 2

            def get_nic(self):
                return 3

            def get_bounds(self):
                return ([0, 0], [1, 1])

            def fitness(self, a):
                return [42]
        prob = problem(p())
        self.assertEqual(prob.get_nc(), 5)

        class p(object):

            def get_bounds(self):
                return ([0, 0], [1, 1])

            def fitness(self, a):
                return [42]
        prob = problem(p())
        self.assertEqual(prob.get_nc(), 0)

    def run_has_gradient_tests(self):
        from .core import problem

        class p(object):

            def get_bounds(self):
                return ([0, 0], [1, 1])

            def fitness(self, a):
                return [42]

        self.assert_(not problem(p()).has_gradient())

        class p(object):

            def get_bounds(self):
                return ([0, 0], [1, 1])

            def fitness(self, a):
                return [42]

            def has_gradient(self):
                return True

        self.assert_(not problem(p()).has_gradient())

        class p(object):

            def get_bounds(self):
                return ([0, 0], [1, 1])

            def fitness(self, a):
                return [42]

            def gradient(self, dv):
                return [0]

            def has_gradient(self):
                return False

        self.assert_(not problem(p()).has_gradient())

        class p(object):

            def get_bounds(self):
                return ([0, 0], [1, 1])

            def fitness(self, a):
                return [42]

            def gradient(self, dv):
                return [0]

        self.assert_(problem(p()).has_gradient())

    def run_gradient_tests(self):
        from numpy import array
        from .core import problem

        class p(object):

            def get_bounds(self):
                return ([0, 0], [1, 1])

            def fitness(self, a):
                return [42]

        self.assertRaises(NotImplementedError,
                          lambda: problem(p()).gradient([1, 2]))

        class p(object):

            def get_bounds(self):
                return ([0, 0], [1, 1])

            def fitness(self, a):
                return [42]

            def gradient(self, a):
                return [0]

        self.assertRaises(ValueError, lambda: problem(p()).gradient([1, 2]))

        class p(object):

            def get_bounds(self):
                return ([0, 0], [1, 1])

            def fitness(self, a):
                return [42]

            def gradient(self, a):
                return (0, 1)

        self.assert_(all(array([0., 1.]) == problem(p()).gradient([1, 2])))
        self.assertRaises(ValueError, lambda: problem(p()).gradient([1]))

    def run_has_gradient_sparsity_tests(self):
        from .core import problem

        class p(object):

            def get_bounds(self):
                return ([0, 0], [1, 1])

            def fitness(self, a):
                return [42]

        self.assert_(not problem(p()).has_gradient_sparsity())

        class p(object):

            def get_bounds(self):
                return ([0], [1])

            def fitness(self, a):
                return [42]

            def gradient_sparsity(self):
                return [(0, 0)]

        self.assert_(problem(p()).has_gradient_sparsity())

        class p(object):

            def get_bounds(self):
                return ([0], [1])

            def fitness(self, a):
                return [42]

            def has_gradient_sparsity(self):
                return True

        self.assert_(not problem(p()).has_gradient_sparsity())

        class p(object):

            def get_bounds(self):
                return ([0], [1])

            def fitness(self, a):
                return [42]

            def gradient_sparsity(self):
                return [(0, 0)]

            def has_gradient_sparsity(self):
                return True

        self.assert_(problem(p()).has_gradient_sparsity())

        class p(object):

            def get_bounds(self):
                return ([0], [1])

            def fitness(self, a):
                return [42]

            def gradient_sparsity(self):
                return [(0, 0)]

            def has_gradient_sparsity(self):
                return False

        self.assert_(not problem(p()).has_gradient_sparsity())

    def run_gradient_sparsity_tests(self):
        from .core import problem
        from numpy import array, ndarray

        class p(object):

            def get_bounds(self):
                return ([0, 0], [1, 1])

            def fitness(self, a):
                return [42]

            def gradient_sparsity(self):
                return ()

        self.assert_(problem(p()).has_gradient_sparsity())
        self.assert_(isinstance(problem(p()).gradient_sparsity(), ndarray))
        self.assert_(problem(p()).gradient_sparsity().shape == (0, 2))

        class p(object):

            def get_bounds(self):
                return ([0, 0], [1, 1])

            def fitness(self, a):
                return [42]

            def gradient_sparsity(self):
                return []

        self.assert_(problem(p()).has_gradient_sparsity())
        self.assert_(isinstance(problem(p()).gradient_sparsity(), ndarray))
        self.assert_(problem(p()).gradient_sparsity().shape == (0, 2))

        class p(object):

            def get_bounds(self):
                return ([0, 0], [1, 1])

            def fitness(self, a):
                return [42]

            def gradient_sparsity(self):
                return {}

        self.assert_(problem(p()).has_gradient_sparsity())
        self.assert_(isinstance(problem(p()).gradient_sparsity(), ndarray))
        self.assert_(problem(p()).gradient_sparsity().shape == (0, 2))

        class p(object):

            def get_bounds(self):
                return ([0, 0], [1, 1])

            def fitness(self, a):
                return [42]

            def gradient_sparsity(self):
                return [[0, 0]]

        self.assert_(problem(p()).has_gradient_sparsity())
        self.assert_(isinstance(problem(p()).gradient_sparsity(), ndarray))
        self.assert_(problem(p()).gradient_sparsity().shape == (1, 2))
        self.assert_((problem(p()).gradient_sparsity()
                      == array([[0, 0]])).all())

        class p(object):

            def get_bounds(self):
                return ([0, 0], [1, 1])

            def fitness(self, a):
                return [42]

            def gradient_sparsity(self):
                return [[0, 0], (0, 1)]

        self.assert_(problem(p()).has_gradient_sparsity())
        self.assert_(isinstance(problem(p()).gradient_sparsity(), ndarray))
        self.assert_(problem(p()).gradient_sparsity().shape == (2, 2))
        self.assert_((problem(p()).gradient_sparsity()
                      == array([[0, 0], [0, 1]])).all())
        self.assertEqual(problem(p()).gradient_sparsity()[0][0], 0)
        self.assertEqual(problem(p()).gradient_sparsity()[0][1], 0)
        self.assertEqual(problem(p()).gradient_sparsity()[1][0], 0)
        self.assertEqual(problem(p()).gradient_sparsity()[1][1], 1)

        class p(object):

            def get_bounds(self):
                return ([0, 0], [1, 1])

            def fitness(self, a):
                return [42]

            def gradient_sparsity(self):
                return [[0, 0], (0,)]

        self.assertRaises(ValueError, lambda: problem(p()))

        class p(object):

            def get_bounds(self):
                return ([0, 0], [1, 1])

            def fitness(self, a):
                return [42]

            def gradient_sparsity(self):
                return [[0, 0], (0, 0)]

        self.assertRaises(ValueError, lambda: problem(p()))

        class p(object):

            def get_bounds(self):
                return ([0, 0], [1, 1])

            def fitness(self, a):
                return [42]

            def gradient_sparsity(self):
                return [[0, 0], (0, 123)]

        self.assertRaises(ValueError, lambda: problem(p()))

        class p(object):

            def get_bounds(self):
                return ([0, 0], [1, 1])

            def fitness(self, a):
                return [42]

            def gradient_sparsity(self):
                return array([[0, 0], [0, 1]])

        self.assert_(problem(p()).has_gradient_sparsity())
        self.assert_(isinstance(problem(p()).gradient_sparsity(), ndarray))
        self.assert_(problem(p()).gradient_sparsity().shape == (2, 2))
        self.assert_((problem(p()).gradient_sparsity()
                      == array([[0, 0], [0, 1]])).all())

        class p(object):

            def get_bounds(self):
                return ([0, 0], [1, 1])

            def fitness(self, a):
                return [42]

            def gradient_sparsity(self):
                return array([[0, 0], [0, 123]])

        self.assertRaises(ValueError, lambda: problem(p()))

        class p(object):

            def get_bounds(self):
                return ([0, 0], [1, 1])

            def fitness(self, a):
                return [42]

            def gradient_sparsity(self):
                return array([[0, 0, 0], [0, 1, 0]])

        self.assertRaises(ValueError, lambda: problem(p()))

        class p(object):

            def get_bounds(self):
                return ([0, 0], [1, 1])

            def fitness(self, a):
                return [42]

            def gradient_sparsity(self):
                return array([[[0], [1], [2]]])

        self.assertRaises(ValueError, lambda: problem(p()))

        class p(object):

            def get_bounds(self):
                return ([0, 0], [1, 1])

            def fitness(self, a):
                return [42]

            def gradient_sparsity(self):
                return [[[0], 0], [0, 1]]

        self.assertRaises(TypeError, lambda: problem(p()))

        class p(object):

            def get_bounds(self):
                return ([0, 0], [1, 1])

            def fitness(self, a):
                return [42]

            def gradient_sparsity(self):
                return array([[0, 0], [0, -1]])

        self.assertRaises(OverflowError, lambda: problem(p()))

        class p(object):

            def get_bounds(self):
                return ([0, 0], [1, 1])

            def fitness(self, a):
                return [42]

            def gradient_sparsity(self):
                a = array([[0, 0, 0], [0, 1, 0]])
                return a[:, :2]

        self.assert_(problem(p()).has_gradient_sparsity())
        self.assert_(isinstance(problem(p()).gradient_sparsity(), ndarray))
        self.assert_(problem(p()).gradient_sparsity().shape == (2, 2))
        self.assert_((problem(p()).gradient_sparsity()
                      == array([[0, 0], [0, 1]])).all())

        class p(object):

            def get_bounds(self):
                return ([0, 0], [1, 1])

            def fitness(self, a):
                return [42]

            def gradient_sparsity(self):
                return array([[0, 0], [0, 1.]])

        self.assertRaises(TypeError, lambda: problem(p()))

    def run_has_hessians_tests(self):
        from .core import problem

        class p(object):

            def get_bounds(self):
                return ([0, 0], [1, 1])

            def fitness(self, a):
                return [42]

        self.assert_(not problem(p()).has_hessians())

        class p(object):

            def get_bounds(self):
                return ([0, 0], [1, 1])

            def fitness(self, a):
                return [42]

            def has_hessians(self):
                return True

        self.assert_(not problem(p()).has_hessians())

        class p(object):

            def get_bounds(self):
                return ([0, 0], [1, 1])

            def fitness(self, a):
                return [42]

            def hessians(self, dv):
                return [0]

            def has_hessians(self):
                return False

        self.assert_(not problem(p()).has_hessians())

        class p(object):

            def get_bounds(self):
                return ([0, 0], [1, 1])

            def fitness(self, a):
                return [42]

            def hessians(self, dv):
                return [0]

        self.assert_(problem(p()).has_hessians())

    def run_hessians_tests(self):
        from numpy import array
        from .core import problem

        class p(object):

            def get_bounds(self):
                return ([0, 0], [1, 1])

            def fitness(self, a):
                return [42]

        self.assertRaises(NotImplementedError,
                          lambda: problem(p()).hessians([1, 2]))

        class p(object):

            def get_bounds(self):
                return ([0, 0], [1, 1])

            def fitness(self, a):
                return [42]

            def hessians(self, a):
                return [0]

        # Rasies AttributeError because we are trying to iterate over
        # the element of the returned hessians, which, in this case, is
        # an int.
        self.assertRaises(
            AttributeError, lambda: problem(p()).hessians([1, 2]))

        class p(object):

            def get_bounds(self):
                return ([0, 0], [1, 1])

            def fitness(self, a):
                return [42]

            def hessians(self, a):
                return [(1, 2, 3)]

        self.assert_(all(array([1., 2., 3.]) ==
                         problem(p()).hessians([1, 2])[0]))
        self.assertRaises(ValueError, lambda: problem(p()).hessians([1]))

        class p(object):

            def get_bounds(self):
                return ([0, 0], [1, 1])

            def fitness(self, a):
                return [42]

            def hessians(self, a):
                return ([1, 2, 3],)

        self.assert_(all(array([1., 2., 3.]) ==
                         problem(p()).hessians([1, 2])[0]))
        self.assertRaises(ValueError, lambda: problem(p()).hessians([1]))

        class p(object):

            def get_bounds(self):
                return ([0, 0], [1, 1])

            def fitness(self, a):
                return [42]

            def hessians(self, a):
                return (array([1, 2, 3]),)

        self.assert_(all(array([1., 2., 3.]) ==
                         problem(p()).hessians([1, 2])[0]))
        self.assertRaises(ValueError, lambda: problem(p()).hessians([1]))

        class p(object):

            def get_bounds(self):
                return ([0, 0], [1, 1])

            def fitness(self, a):
                return [42, -42]

            def get_nobj(self):
                return 2

            def hessians(self, a):
                return (array([1, 2, 3]), (4, 5, 6))

        self.assert_(all(array([1., 2., 3.]) ==
                         problem(p()).hessians([1, 2])[0]))
        self.assert_(all(array([4., 5., 6.]) ==
                         problem(p()).hessians([1, 2])[1]))
        self.assertRaises(ValueError, lambda: problem(p()).hessians([1]))

    def run_has_hessians_sparsity_tests(self):
        from .core import problem

        class p(object):

            def get_bounds(self):
                return ([0, 0], [1, 1])

            def fitness(self, a):
                return [42]

        self.assert_(not problem(p()).has_hessians_sparsity())

        class p(object):

            def get_bounds(self):
                return ([0], [1])

            def fitness(self, a):
                return [42]

            def hessians_sparsity(self):
                return [[(0, 0)]]

        self.assert_(problem(p()).has_hessians_sparsity())

        class p(object):

            def get_bounds(self):
                return ([0], [1])

            def fitness(self, a):
                return [42]

            def has_hessians_sparsity(self):
                return True

        self.assert_(not problem(p()).has_hessians_sparsity())

        class p(object):

            def get_bounds(self):
                return ([0], [1])

            def fitness(self, a):
                return [42]

            def hessians_sparsity(self):
                return ([(0, 0)],)

            def has_hessians_sparsity(self):
                return True

        self.assert_(problem(p()).has_hessians_sparsity())

        class p(object):

            def get_bounds(self):
                return ([0], [1])

            def fitness(self, a):
                return [42]

            def hessians_sparsity(self):
                return [array([[0, 0]])]

            def has_hessians_sparsity(self):
                return False

        self.assert_(not problem(p()).has_hessians_sparsity())

    def run_hessians_sparsity_tests(self):
        from .core import problem
        from numpy import array, ndarray

        class p(object):

            def get_bounds(self):
                return ([0, 0], [1, 1])

            def fitness(self, a):
                return [42]

            def hessians_sparsity(self):
                return ([],)

        self.assert_(problem(p()).has_hessians_sparsity())
        self.assert_(isinstance(problem(p()).hessians_sparsity(), list))

        class p(object):

            def get_bounds(self):
                return ([0, 0], [1, 1])

            def fitness(self, a):
                return [42]

            def hessians_sparsity(self):
                return ([],)

        self.assert_(problem(p()).has_hessians_sparsity())
        self.assert_(isinstance(problem(p()).hessians_sparsity(), list))

        class p(object):

            def get_bounds(self):
                return ([0, 0], [1, 1])

            def fitness(self, a):
                return [42]

            def hessians_sparsity(self):
                return {()}

        self.assert_(problem(p()).has_hessians_sparsity())
        self.assert_(isinstance(problem(p()).hessians_sparsity(), list))

        class p(object):

            def get_bounds(self):
                return ([0, 0], [1, 1])

            def fitness(self, a):
                return [42]

            def hessians_sparsity(self):
                return [[(0, 0)]]

        self.assert_(problem(p()).has_hessians_sparsity())
        self.assert_(isinstance(problem(p()).hessians_sparsity(), list))
        self.assert_(isinstance(problem(p()).hessians_sparsity()[0], ndarray))
        self.assert_(problem(p()).hessians_sparsity()[0].shape == (1, 2))
        self.assert_((problem(p()).hessians_sparsity()[0]
                      == array([[0, 0]])).all())

        class p(object):

            def get_bounds(self):
                return ([0, 0], [1, 1])

            def fitness(self, a):
                return [42]

            def hessians_sparsity(self):
                return [[[0, 0], (1, 0)]]

        self.assert_(problem(p()).has_hessians_sparsity())
        self.assert_(isinstance(problem(p()).hessians_sparsity(), list))
        self.assert_(isinstance(problem(p()).hessians_sparsity()[0], ndarray))
        self.assert_(problem(p()).hessians_sparsity()[0].shape == (2, 2))
        self.assert_((problem(p()).hessians_sparsity()[0]
                      == array([[0, 0], [1, 0]])).all())
        self.assertEqual(problem(p()).hessians_sparsity()[0][0][0], 0)
        self.assertEqual(problem(p()).hessians_sparsity()[0][0][1], 0)
        self.assertEqual(problem(p()).hessians_sparsity()[0][1][1], 0)
        self.assertEqual(problem(p()).hessians_sparsity()[0][1][0], 1)

        class p(object):

            def get_bounds(self):
                return ([0, 0], [1, 1])

            def fitness(self, a):
                return [42]

            def hessians_sparsity(self):
                return ([[0, 0], (0,)],)

        self.assertRaises(ValueError, lambda: problem(p()))

        class p(object):

            def get_bounds(self):
                return ([0, 0], [1, 1])

            def fitness(self, a):
                return [42]

            def hessians_sparsity(self):
                return [[[0, 0], (0, 0)]]

        self.assertRaises(ValueError, lambda: problem(p()))

        class p(object):

            def get_bounds(self):
                return ([0, 0], [1, 1])

            def fitness(self, a):
                return [42]

            def hessians_sparsity(self):
                return [[[0, 0], (0, 123)]]

        self.assertRaises(ValueError, lambda: problem(p()))

        class p(object):

            def get_bounds(self):
                return ([0, 0], [1, 1])

            def fitness(self, a):
                return [42]

            def hessians_sparsity(self):
                return [array([[0, 0], [1, 1]])]

        self.assert_(problem(p()).has_hessians_sparsity())
        self.assert_(isinstance(problem(p()).hessians_sparsity(), list))
        self.assert_(isinstance(problem(p()).hessians_sparsity()[0], ndarray))
        self.assert_(problem(p()).hessians_sparsity()[0].shape == (2, 2))
        self.assert_((problem(p()).hessians_sparsity()[0]
                      == array([[0, 0], [1, 1]])).all())

        class p(object):

            def get_bounds(self):
                return ([0, 0], [1, 1])

            def fitness(self, a):
                return [42]

            def hessians_sparsity(self):
                return array([[0, 0], [0, 123]])

        self.assertRaises(ValueError, lambda: problem(p()))

        class p(object):

            def get_bounds(self):
                return ([0, 0], [1, 1])

            def fitness(self, a):
                return [42]

            def hessians_sparsity(self):
                return (array([[0, 0, 0], [0, 1, 0]]),)

        self.assertRaises(ValueError, lambda: problem(p()))

        class p(object):

            def get_bounds(self):
                return ([0, 0], [1, 1])

            def fitness(self, a):
                return [42]

            def hessians_sparsity(self):
                return [array([[[0], [1], [2]]])]

        self.assertRaises(ValueError, lambda: problem(p()))

        class p(object):

            def get_bounds(self):
                return ([0, 0], [1, 1])

            def fitness(self, a):
                return [42]

            def hessians_sparsity(self):
                return [[[[0], 0], [0, 1]]]

        self.assertRaises(TypeError, lambda: problem(p()))

        class p(object):

            def get_bounds(self):
                return ([0, 0], [1, 1])

            def fitness(self, a):
                return [42]

            def hessians_sparsity(self):
                return [array([[0, 0], [0, -1]])]

        self.assertRaises(OverflowError, lambda: problem(p()))

        class p(object):

            def get_bounds(self):
                return ([0, 0], [1, 1])

            def fitness(self, a):
                return [42]

            def hessians_sparsity(self):
                a = array([[0, 0, 0], [1, 1, 0]])
                return [a[:, :2]]

        self.assert_(problem(p()).has_hessians_sparsity())
        self.assert_(isinstance(problem(p()).hessians_sparsity(), list))
        self.assert_(isinstance(problem(p()).hessians_sparsity()[0], ndarray))
        self.assert_(problem(p()).hessians_sparsity()[0].shape == (2, 2))
        self.assert_((problem(p()).hessians_sparsity()[0]
                      == array([[0, 0], [1, 1]])).all())

        class p(object):

            def get_bounds(self):
                return ([0, 0], [1, 1])

            def fitness(self, a):
                return [42]

            def hessians_sparsity(self):
                return [array([[0, 0], [0, 1.]])]

        self.assertRaises(TypeError, lambda: problem(p()))

        class p(object):

            def get_bounds(self):
                return ([0, 0], [1, 1])

            def fitness(self, a):
                return [42, 43]

            def get_nobj(self):
                return 2

            def hessians_sparsity(self):
                return [array([[0, 0], [1, 1]]), array([[0, 0], [1, 0]])]

        self.assert_(problem(p()).has_hessians_sparsity())
        self.assert_(isinstance(problem(p()).hessians_sparsity(), list))
        self.assert_(isinstance(problem(p()).hessians_sparsity()[0], ndarray))
        self.assert_(isinstance(problem(p()).hessians_sparsity()[1], ndarray))
        self.assert_(problem(p()).hessians_sparsity()[0].shape == (2, 2))
        self.assert_(problem(p()).hessians_sparsity()[1].shape == (2, 2))
        self.assert_((problem(p()).hessians_sparsity()[0]
                      == array([[0, 0], [1, 1]])).all())
        self.assert_((problem(p()).hessians_sparsity()[1]
                      == array([[0, 0], [1, 0]])).all())

    def run_seed_tests(self):
        from .core import problem

        class p(object):

            def get_bounds(self):
                return ([0, 0], [1, 1])

            def fitness(self, a):
                return [42]

        self.assert_(not problem(p()).has_set_seed())
        self.assertRaises(NotImplementedError,
                          lambda: problem(p()).set_seed(12))

        class p(object):

            def get_bounds(self):
                return ([0, 0], [1, 1])

            def fitness(self, a):
                return [42]

            def has_set_seed(self):
                return True

        self.assert_(not problem(p()).has_set_seed())
        self.assertRaises(NotImplementedError,
                          lambda: problem(p()).set_seed(12))

        class p(object):

            def get_bounds(self):
                return ([0, 0], [1, 1])

            def fitness(self, a):
                return [42]

            def set_seed(self, seed):
                pass

        self.assert_(problem(p()).has_set_seed())
        problem(p()).set_seed(87)

        class p(object):

            def get_bounds(self):
                return ([0, 0], [1, 1])

            def fitness(self, a):
                return [42]

            def set_seed(self, seed):
                pass

            def has_set_seed(self):
                return False

        self.assert_(not problem(p()).has_set_seed())

        class p(object):

            def get_bounds(self):
                return ([0, 0], [1, 1])

            def fitness(self, a):
                return [42]

            def set_seed(self, seed):
                pass

            def has_set_seed(self):
                return True

        self.assert_(problem(p()).has_set_seed())
        problem(p()).set_seed(0)
        problem(p()).set_seed(87)
        self.assertRaises(OverflowError, lambda: problem(p()).set_seed(-1))

    def run_feas_tests(self):
        from .core import problem

        class p(object):

            def get_bounds(self):
                return ([0, 0], [1, 1])

            def fitness(self, a):
                return [42]

        prob = problem(p())
        self.assert_(prob.feasibility_x([0, 0]))
        self.assertEqual(1, prob.get_fevals())
        self.assert_(prob.feasibility_f([0]))
        self.assertEqual(1, prob.get_fevals())
        self.assertRaises(ValueError, lambda: prob.feasibility_f([0, 1]))

    def run_name_info_tests(self):
        from .core import problem

        class p(object):

            def get_bounds(self):
                return ([0, 0], [1, 1])

            def fitness(self, a):
                return [42]

        prob = problem(p())
        self.assert_(prob.get_name() != '')
        self.assert_(prob.get_extra_info() == '')

        class p(object):

            def get_bounds(self):
                return ([0, 0], [1, 1])

            def fitness(self, a):
                return [42]

            def get_name(self):
                return 'pippo'

        prob = problem(p())
        self.assert_(prob.get_name() == 'pippo')
        self.assert_(prob.get_extra_info() == '')

        class p(object):

            def get_bounds(self):
                return ([0, 0], [1, 1])

            def fitness(self, a):
                return [42]

            def get_extra_info(self):
                return 'pluto'

        prob = problem(p())
        self.assert_(prob.get_name() != '')
        self.assert_(prob.get_extra_info() == 'pluto')

        class p(object):

            def get_bounds(self):
                return ([0, 0], [1, 1])

            def fitness(self, a):
                return [42]

            def get_name(self):
                return 'pippo'

            def get_extra_info(self):
                return 'pluto'

        prob = problem(p())
        self.assert_(prob.get_name() == 'pippo')
        self.assert_(prob.get_extra_info() == 'pluto')

    def run_thread_safety_tests(self):
        from .core import problem, rosenbrock, _tu_test_problem, translate
        from . import thread_safety as ts

        class p(object):

            def get_bounds(self):
                return ([0, 0], [1, 1])

            def fitness(self, a):
                return [42]

        self.assertTrue(problem(p()).get_thread_safety() == ts.none)
        self.assertTrue(problem(rosenbrock()).get_thread_safety() == ts.basic)
        self.assertTrue(
            problem(_tu_test_problem()).get_thread_safety() == ts.none)
        self.assertTrue(
            problem(translate(_tu_test_problem(), [0])).get_thread_safety() == ts.none)
        self.assertTrue(
            problem(translate(p(), [0, 1])).get_thread_safety() == ts.none)
        self.assertTrue(
            problem(translate(rosenbrock(), [0, 1])).get_thread_safety() == ts.basic)


class population_test_case(_ut.TestCase):
    """Test case for the :class:`~pygmo.core.population` class.

    """

    def runTest(self):
        self.run_champion_test()

    def run_champion_test(self):
        from .core import population, null_problem, problem
        from numpy import array
        udp = null_problem()
        prob = problem(udp)
        pop = population(prob)
        self.assertEqual(len(pop.champion_f), 0)
        self.assertEqual(len(pop.champion_x), 0)
        pop.push_back([1.])
        self.assertEqual(pop.champion_f[0], 0.)
        self.assertEqual(pop.champion_x[0], 1.)


class pso_test_case(_ut.TestCase):
    """Test case for the UDA pso

    """

    def runTest(self):
        from .core import pso
        uda = pso()
        uda = pso(gen=1, omega=0.7298, eta1=2.05, eta2=2.05, max_vel=0.5,
                  variant=5, neighb_type=2, neighb_param=4, memory=False)
        uda = pso(gen=1, omega=0.7298, eta1=2.05, eta2=2.05, max_vel=0.5,
                  variant=5, neighb_type=2, neighb_param=4, memory=False, seed=32)
        self.assertEqual(uda.get_seed(), 32)
        log = uda.get_log()


class sa_test_case(_ut.TestCase):
    """Test case for the UDA simulated annealing

    """

    def runTest(self):
        from .core import simulated_annealing
        uda = simulated_annealing()
        uda = simulated_annealing(
            Ts=10., Tf=.1, n_T_adj=10, n_range_adj=10, bin_size=10, start_range=1.)
        uda = simulated_annealing(
            Ts=10., Tf=.1, n_T_adj=10, n_range_adj=10, bin_size=10, start_range=1., seed=32)
        log = uda.get_log()
        self.assertEqual(uda.get_seed(), 32)
        seed = uda.get_seed()


class compass_search_test_case(_ut.TestCase):
    """Test case for the UDA compass search

    """

    def runTest(self):
        from .core import compass_search
        uda = compass_search()
        uda = compass_search(max_fevals=1, start_range=.1,
                             stop_range=.01, reduction_coeff=.5)
        log = uda.get_log()


class cmaes_test_case(_ut.TestCase):
    """Test case for the UDA cmaes

    """

    def runTest(self):
        from .core import cmaes
        uda = cmaes()
        uda = cmaes(gen=1, cc=-1, cs=-1, c1=-1, cmu=-1,
                    sigma0=0.5, ftol=1e-6, xtol=1e-6, memory=False)
        uda = cmaes(gen=1, cc=-1, cs=-1, c1=-1, cmu=-1, sigma0=0.5,
                    ftol=1e-6, xtol=1e-6, memory=False, seed=32)
        self.assertEqual(uda.get_seed(), 32)
        seed = uda.get_seed()


<<<<<<< HEAD
class null_problem_test_case(_ut.TestCase):
    """Test case for the null problem
=======
class hypervolume_test_case(_ut.TestCase):
    """Test case for the hypervolume utilities
>>>>>>> c174e3f3

    """

    def runTest(self):
<<<<<<< HEAD
        from .core import null_problem as np, problem
        n = np()
        n = np(1)
        n = np(nobj=2)
        self.assertRaises(ValueError, lambda: np(0))
        self.assertTrue(problem(np()).get_nobj() == 1)
        self.assertTrue(problem(np(23)).get_nobj() == 23)
=======
        from .core import hypervolume, hv2d, hv3d, wfg, bf_fpras, bf_approx
        from .core import population, zdt
        pop = population(prob=zdt(id=1, param=10), size=20)
        hv1 = hypervolume(pop=pop)
        hv2 = hypervolume(points=[[0, 0], [-1, 1], [-2, 2]])
        hv2.copy_points = True
        points = hv2.get_points()
        res0 = hv2.compute([3, 3])

        algo1 = hv2d()
        algo2 = wfg()
        algo3 = bf_fpras()
        algo4 = bf_approx()

        res = hv2.compute(ref_point=[3, 3], hv_algo=algo1)
        res = hv2.exclusive(idx=0, ref_point=[3, 3], hv_algo=algo1)
        res = hv2.least_contributor(ref_point=[3, 3], hv_algo=algo1)
        res = hv2.greatest_contributor(ref_point=[3, 3], hv_algo=algo1)
        res = hv2.contributions(ref_point=[3, 3], hv_algo=algo1)
        res = hv2.compute(ref_point=[3, 3], hv_algo=algo2)
        res = hv2.exclusive(idx=0, ref_point=[3, 3], hv_algo=algo2)
        res = hv2.least_contributor(ref_point=[3, 3], hv_algo=algo2)
        res = hv2.greatest_contributor(ref_point=[3, 3], hv_algo=algo2)
        res = hv2.contributions(ref_point=[3, 3], hv_algo=algo2)
        res = hv2.compute(ref_point=[3, 3], hv_algo=algo3)

        res = hv2.least_contributor(ref_point=[3, 3], hv_algo=algo4)
        res = hv2.greatest_contributor(ref_point=[3, 3], hv_algo=algo4)

        res = hv2.compute(ref_point=[3, 3])
        res = hv2.exclusive(idx=0, ref_point=[3, 3])
        res = hv2.least_contributor(ref_point=[3, 3])
        res = hv2.greatest_contributor(ref_point=[3, 3])
        res = hv2.contributions(ref_point=[3, 3])
>>>>>>> c174e3f3


class dtlz_test_case(_ut.TestCase):
    """Test case for the UDP dtlz

    """

    def runTest(self):
        from .core import dtlz, population
        udp = dtlz(id=3, dim=9, fdim=3, alpha=5)
        udp.p_distance([0.2] * 9)
        udp.p_distance(population(udp, 20))


class translate_test_case(_ut.TestCase):
    """Test case for the translate meta-problem

    """

    def runTest(self):
        from .core import problem, rosenbrock, translate, null_problem, decompose
        from numpy import array

        t = translate()
        self.assertFalse(t.extract(null_problem) is None)
        self.assertTrue(all(t.translation == array([0.])))
        t = translate(udp=rosenbrock(), translation=[1, 2])
        self.assertFalse(t.extract(rosenbrock) is None)
        self.assertTrue(all(t.translation == array([1., 2.])))
        t = translate(rosenbrock(), [1, 2])
        self.assertTrue(problem(t).is_(translate))
        self.assertFalse(problem(t).extract(translate) is None)
        self.assertTrue(t.is_(rosenbrock))
        self.assertFalse(t.extract(rosenbrock) is None)
        self.assertTrue(all(t.translation == array([1., 2.])))
        t = translate(translation=[1, 2], udp=rosenbrock())
        self.assertFalse(t.extract(rosenbrock) is None)
        self.assertTrue(all(t.translation == array([1., 2.])))

        # Nested translation.
        t = translate(translate(rosenbrock(), [1, 2]), [1, 2])
        self.assertTrue(t.is_(translate))
        self.assertFalse(t.extract(translate) is None)
        self.assertFalse(t.extract(translate).extract(rosenbrock) is None)

        class p(object):

            def get_bounds(self):
                return ([0, 0], [1, 1])

            def fitness(self, a):
                return [42]

        t = translate(p(), [-1, -1])
        self.assertFalse(t.extract(p) is None)
        self.assertTrue(all(t.translation == array([-1., -1.])))
        t = translate(translation=[-1, -1], udp=p())
        self.assertTrue(t.is_(p))
        self.assertFalse(t.extract(p) is None)
        self.assertTrue(all(t.translation == array([-1., -1.])))

        # Verify construction from problem is forbidden.
        self.assertRaises(TypeError, lambda: translate(
            problem(null_problem()), [0.]))

        # Verify translation of decompose.
        t = translate(decompose(null_problem(2), [0.2, 0.8], [0., 0.]), [0.])
        self.assertTrue(t.is_(decompose))
        self.assertFalse(t.extract(decompose) is None)
        self.assertFalse(t.extract(decompose).extract(null_problem) is None)


class decompose_test_case(_ut.TestCase):
    """Test case for the decompose meta-problem

    """

    def runTest(self):
        from .core import zdt, decompose, null_problem, problem, translate
        from numpy import array

        d = decompose()
        self.assertFalse(d.extract(null_problem) is None)
        self.assertTrue(all(d.z == array([0., 0.])))
        d = decompose(zdt(1, 2), [0.5, 0.5], [0.1, 0.1], "weighted", False)
        self.assertTrue(problem(d).is_(decompose))
        self.assertFalse(problem(d).extract(decompose) is None)
        self.assertTrue(d.is_(zdt))
        self.assertFalse(d.extract(zdt) is None)
        self.assertTrue(all(d.z == array([0.1, 0.1])))
        self.assertTrue(all(d.original_fitness(
            [1., 1.]) == problem(zdt(1, 2)).fitness([1., 1.])))
        f = problem(zdt(1, 2)).fitness([1., 1.])
        fdw = d.decompose_fitness(f, [0.2, 0.8], [0.1, 0.1])

        class p(object):

            def get_bounds(self):
                return ([0, 0], [1, 1])

            def fitness(self, a):
                return [42, 43]

            def get_nobj(self):
                return 2

        d = decompose(p(), [0.5, 0.5], [0.1, 0.1], "weighted", False)
        self.assertTrue(d.is_(p))
        self.assertFalse(d.extract(p) is None)
        self.assertTrue(all(d.z == array([0.1, 0.1])))
        self.assertTrue(all(d.original_fitness([1., 1.]) == array([42, 43])))
        d.decompose_fitness([42, 43], [0.2, 0.8], [0.1, 0.1])

        # Verify construction from problem is forbidden.
        self.assertRaises(TypeError, lambda: decompose(
            problem(null_problem(2)), [0.2, 0.8], [0., 0.]))

        # Verify decomposition of translate.
        t = decompose(translate(null_problem(2), [0.]), [0.2, 0.8], [0., 0.])
        self.assertTrue(t.is_(translate))
        self.assertFalse(t.extract(translate) is None)
        self.assertFalse(t.extract(translate).extract(null_problem) is None)


def run_test_suite():
    """Run the full test suite.

    This function will raise an exception if at least one test fails.

    """
    retval = 0
    suite = _ut.TestLoader().loadTestsFromTestCase(core_test_case)
    suite.addTest(problem_test_case())
    suite.addTest(pso_test_case())
    suite.addTest(compass_search_test_case())
    suite.addTest(sa_test_case())
    suite.addTest(population_test_case())
<<<<<<< HEAD
    suite.addTest(null_problem_test_case())
=======
    suite.addTest(hypervolume_test_case())
    try:
        from .core import cmaes
        suite.addTest(cmaes_test_case())
    except ImportError:
        pass
>>>>>>> c174e3f3
    suite.addTest(dtlz_test_case())
    suite.addTest(translate_test_case())
    suite.addTest(decompose_test_case())
    test_result = _ut.TextTestRunner(verbosity=2).run(suite)
    if len(test_result.failures) > 0 or len(test_result.errors) > 0:
        retval = 1
    if retval != 0:
        raise RuntimeError('One or more tests failed.')<|MERGE_RESOLUTION|>--- conflicted
+++ resolved
@@ -1972,18 +1972,11 @@
         seed = uda.get_seed()
 
 
-<<<<<<< HEAD
 class null_problem_test_case(_ut.TestCase):
     """Test case for the null problem
-=======
-class hypervolume_test_case(_ut.TestCase):
-    """Test case for the hypervolume utilities
->>>>>>> c174e3f3
 
     """
-
     def runTest(self):
-<<<<<<< HEAD
         from .core import null_problem as np, problem
         n = np()
         n = np(1)
@@ -1991,7 +1984,12 @@
         self.assertRaises(ValueError, lambda: np(0))
         self.assertTrue(problem(np()).get_nobj() == 1)
         self.assertTrue(problem(np(23)).get_nobj() == 23)
-=======
+
+class hypervolume_test_case(_ut.TestCase):
+    """Test case for the hypervolume utilities
+    
+    """
+    def runTest(self):
         from .core import hypervolume, hv2d, hv3d, wfg, bf_fpras, bf_approx
         from .core import population, zdt
         pop = population(prob=zdt(id=1, param=10), size=20)
@@ -2026,7 +2024,6 @@
         res = hv2.least_contributor(ref_point=[3, 3])
         res = hv2.greatest_contributor(ref_point=[3, 3])
         res = hv2.contributions(ref_point=[3, 3])
->>>>>>> c174e3f3
 
 
 class dtlz_test_case(_ut.TestCase):
@@ -2164,16 +2161,13 @@
     suite.addTest(compass_search_test_case())
     suite.addTest(sa_test_case())
     suite.addTest(population_test_case())
-<<<<<<< HEAD
     suite.addTest(null_problem_test_case())
-=======
     suite.addTest(hypervolume_test_case())
     try:
         from .core import cmaes
         suite.addTest(cmaes_test_case())
     except ImportError:
         pass
->>>>>>> c174e3f3
     suite.addTest(dtlz_test_case())
     suite.addTest(translate_test_case())
     suite.addTest(decompose_test_case())
